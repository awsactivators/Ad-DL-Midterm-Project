--- conflicted
+++ resolved
@@ -1,40 +1,31 @@
-# Ad-DL-Midterm-Project
-
-### Dataset
-We have the Fashion MNIST which is also a large database on clothing apparels. Our work is to use three different optimizer algorithms (excluding vanilla GD/SGD) to figure out the details, pros, and cons of each one by applying all three algorithms to the artificial neural network (ANN) model to identify clothing accessories.
-
-<<<<<<< HEAD
-### Deep Learning Model - ANN
-Artificial Neural network resembles the brain's neural network with densely connected neurons in between input and output layers. It has a hidden layers where the internal processing happens in ANN. The neural network's objective is to minimise the loss(actual-predicted) by using the learning method called as back propogation where the weights get re-initialized in each connecting layer for many epochs through which the loss is minimised.
-=======
-Our project includes four Python (.py) files, each containing model functions designed for neural networks with 3, 6, and 12 layers respectively and utils.py for the fashion mnist label names.
->>>>>>> 7e7abdb8
-
-We will build and compile an ANN model without any hyperparameter tuning for the model accuracy
-
-**Defining the model**
-To define the model we need the Sequential() function which helps us to build the base neural network on that we have to decide the dense layers and neurons.
-
-- We have used relu activation function for the hidden layers and softmax for the output layer
-- Since we didn't normalize our dataset we are using BatchNormalization() function to normalize in the neural network
-- We are also considering the drop out layer in each hidden layers to reduce the chances of overfitting
-
-**Compiling the model**
-The base model of neural network is ready. It's time to connect the brain for the neural network. In this part we tell the neural network on how to learn the model where we signify the type of loss function and which optimizer and metrics to use.
-
-**Fitting the model**
-Now, its time to train our neural network. Since we didn't use any hyperparameter training we used our own values for batch size and epochs.
-
-
-Our project includes one Python (.py) file containing model functions for training, testing, evaluating etc.
-
-Additionally, I provide three Jupyter Notebook (.ipynb) files to facilitate your work. 
-
-- The first 3 notebook, named **fashion_mnist_optimizer*.ipynb**, is specifically set up for experimenting with different optimizers to understand their impact on model performance, each person takes one. 
-
-<<<<<<< HEAD
-- The last notebook, **fashion_mnist_model_test.ipynb**, focuses on the accuracy of models constructed It is important to note that the evaluation in this notebook is conducted without applying any optimizers, providing a baseline performance metric for each model configuration.
-=======
-- The last notebook, **3_6_12layer_NN_model.ipynb**, focuses on comparing the accuracy of models constructed with 3, 6, and 12 layers. It is important to note that the evaluations in this second notebook are conducted without applying any optimizers, providing a baseline performance metric for each model configuration.
-
->>>>>>> 7e7abdb8
+# Ad-DL-Midterm-Project
+
+### Dataset
+We have the Fashion MNIST which is also a large database on clothing apparels. Our work is to use three different optimizer algorithms (excluding vanilla GD/SGD) to figure out the details, pros, and cons of each one by applying all three algorithms to the artificial neural network (ANN) model to identify clothing accessories.
+
+### Deep Learning Model - ANN
+Artificial Neural network resembles the brain's neural network with densely connected neurons in between input and output layers. It has a hidden layers where the internal processing happens in ANN. The neural network's objective is to minimise the loss(actual-predicted) by using the learning method called as back propogation where the weights get re-initialized in each connecting layer for many epochs through which the loss is minimised.
+
+We will build and compile an ANN model without any hyperparameter tuning for the model accuracy
+
+**Defining the model**
+To define the model we need the Sequential() function which helps us to build the base neural network on that we have to decide the dense layers and neurons.
+
+- We have used relu activation function for the hidden layers and softmax for the output layer
+- Since we didn't normalize our dataset we are using BatchNormalization() function to normalize in the neural network
+- We are also considering the drop out layer in each hidden layers to reduce the chances of overfitting
+
+**Compiling the model**
+The base model of neural network is ready. It's time to connect the brain for the neural network. In this part we tell the neural network on how to learn the model where we signify the type of loss function and which optimizer and metrics to use.
+
+**Fitting the model**
+Now, its time to train our neural network. Since we didn't use any hyperparameter training we used our own values for batch size and epochs.
+
+
+Our project includes one Python (.py) file containing model functions for training, testing, evaluating etc.
+
+Additionally, I provide three Jupyter Notebook (.ipynb) files to facilitate your work. 
+
+- The first 3 notebook, named **fashion_mnist_optimizer*.ipynb**, is specifically set up for experimenting with different optimizers to understand their impact on model performance, each person takes one. 
+
+- The last notebook, **fashion_mnist_model_test.ipynb**, focuses on the accuracy of models constructed It is important to note that the evaluation in this notebook is conducted without applying any optimizers, providing a baseline performance metric for each model configuration.